"""
Test domain scanner module with comprehensive network isolation.
All tests run with complete network isolation - no external API calls.
"""

import pytest
from unittest.mock import MagicMock, patch, call
from datetime import datetime, timezone
from sqlalchemy.orm import Session

# Import the isolated test environment
from tests.test_isolation import isolated_test, create_mock_whois_result, create_mock_dns_answer
from infra_mgmt.scanner.domain_scanner import DomainScanner, DomainInfo
from infra_mgmt.models import Domain, DomainDNSRecord, IgnoredDomain
from infra_mgmt.utils.cache import ScanSessionCache

@pytest.fixture
def mock_session():
    """Create a mock session for testing"""
    session = MagicMock(spec=Session)
    session.query.return_value.filter.return_value.first.return_value = None
    return session

@pytest.fixture
def domain_scanner():
    """Create a domain scanner instance for testing"""
    cache = ScanSessionCache()
    scanner = DomainScanner(session_cache=cache)
    # Override rate limits for testing
    scanner.whois_rate_limit = 3600  # No rate limiting in tests
    scanner.dns_rate_limit = 3600
    return scanner

@pytest.fixture
def sample_domain_info():
    """Create sample domain info for testing"""
    return DomainInfo(
        domain_name="example.com",
        registrar="Test Registrar",
        registration_date=datetime(2020, 1, 1, tzinfo=timezone.utc),
        expiration_date=datetime(2030, 1, 1, tzinfo=timezone.utc),
        registrant="Test Owner",
        status=["active"],
        nameservers=["ns1.example.com", "ns2.example.com"],
        is_valid=True,
        domain_type="external"
    )

class TestDomainScanner:
    """Test cases for DomainScanner class - all network-isolated"""
    
    def test_init_domain_scanner(self, domain_scanner):
        """Test DomainScanner initialization"""
        assert domain_scanner.whois_rate_limit == 3600
        assert domain_scanner.dns_rate_limit == 3600
        assert domain_scanner.dns_record_types == ['A', 'AAAA', 'MX', 'NS', 'TXT', 'CNAME', 'SOA']
        assert domain_scanner.session_cache is not None
    
    def test_get_domain_type_internal(self, domain_scanner):
        """Test domain type detection for internal domains"""
        domain_scanner.internal_domains = {'.internal.com', 'test.local'}
        
        assert domain_scanner._get_domain_type('example.internal.com') == 'internal'
        assert domain_scanner._get_domain_type('test.local') == 'internal'
        assert domain_scanner._get_domain_type('public.com') == 'external'
    
    def test_get_domain_type_external(self, domain_scanner):
        """Test domain type detection for external domains"""
        domain_scanner.external_domains = {'.external.com', 'public.org'}
        
        assert domain_scanner._get_domain_type('example.external.com') == 'external'
        assert domain_scanner._get_domain_type('public.org') == 'external'
        assert domain_scanner._get_domain_type('random.com') == 'external'  # Default
    
    def test_is_internal_domain(self, domain_scanner):
        """Test internal domain matching"""
        domain_scanner.internal_domains = {'.internal.com', 'specific.local'}
        
        assert domain_scanner._is_internal_domain('test.internal.com') == True
        assert domain_scanner._is_internal_domain('specific.local') == True
        assert domain_scanner._is_internal_domain('public.com') == False
    
    def test_is_external_domain(self, domain_scanner):
        """Test external domain matching"""
        domain_scanner.external_domains = {'.external.com', 'public.org'}
        domain_scanner.internal_domains = {'.internal.com'}
        
        assert domain_scanner._is_external_domain('test.external.com') == True
        assert domain_scanner._is_external_domain('public.org') == True
        assert domain_scanner._is_external_domain('internal.com') == False
    
    def test_apply_rate_limit(self, domain_scanner):
        """Test rate limiting functionality"""
        # With high rate limit, should not sleep
        current_time = domain_scanner._apply_rate_limit(0, 3600, "TEST")
        assert current_time > 0
    
    def test_expand_domains_with_wildcards(self, domain_scanner):
        """Test domain expansion for wildcards"""
        domains = ['*.example.com', 'test.com', '*.wildcard.org']
        expanded = domain_scanner._expand_domains(domains)
        
        assert 'example.com' in expanded
        assert 'test.com' in expanded
        assert 'wildcard.org' in expanded
        assert '*.example.com' not in expanded
    
    def test_expand_domains_without_wildcards(self, domain_scanner):
        """Test domain expansion without wildcards"""
        domains = ['example.com', 'test.com']
        expanded = domain_scanner._expand_domains(domains)
        
        # Since sets don't preserve order, check that all domains are present
        assert set(expanded) == set(domains)
    
    def test_get_base_domain(self, domain_scanner):
        """Test base domain extraction"""
        assert domain_scanner._get_base_domain('*.example.com') == 'example.com'
        assert domain_scanner._get_base_domain('example.com') is None
        assert domain_scanner._get_base_domain('*.sub.example.com') == 'sub.example.com'
    
    def test_get_ip_addresses_for_domain(self, domain_scanner):
        """Test IP address resolution for domains"""
        # Network isolation ensures this returns mock data
        ips = domain_scanner._get_ip_addresses('example.com')
        assert len(ips) > 0
        assert all(isinstance(ip, str) for ip in ips)
    
    def test_get_ip_addresses_for_ip(self, domain_scanner):
        """Test IP address resolution for IPs"""
        # Should return the same IP if it's already an IP
        ip = "192.168.1.1"
        ips = domain_scanner._get_ip_addresses(ip)
        assert ips == [ip]
    
    def test_scan_domain_basic(self, domain_scanner, mock_session):
        """Test basic domain scanning"""
        domain_info = domain_scanner.scan_domain(
            'example.com', 
            mock_session, 
            get_whois=True, 
            get_dns=True
        )
        
        assert isinstance(domain_info, DomainInfo)
        assert domain_info.domain_name == 'example.com'
        assert domain_info.is_valid == True
    
    def test_scan_domain_whois_only(self, domain_scanner, mock_session):
        """Test domain scanning with WHOIS only"""
        domain_info = domain_scanner.scan_domain(
            'example.com', 
            mock_session, 
            get_whois=True, 
            get_dns=False
        )
        
        assert isinstance(domain_info, DomainInfo)
        assert domain_info.domain_name == 'example.com'
        # With network isolation, should have mock WHOIS data
        assert domain_info.registrar is not None
    
    def test_scan_domain_dns_only(self, domain_scanner, mock_session):
        """Test domain scanning with DNS only"""
        domain_info = domain_scanner.scan_domain(
            'example.com', 
            mock_session, 
            get_whois=False, 
            get_dns=True
        )
        
        assert isinstance(domain_info, DomainInfo)
        assert domain_info.domain_name == 'example.com'
        # Should not have WHOIS data
        assert domain_info.registrar is None
    
    def test_scan_domain_offline_mode(self, domain_scanner, mock_session):
        """Test domain scanning in offline mode"""
        domain_info = domain_scanner.scan_domain(
            'example.com', 
            mock_session, 
            get_whois=True, 
            get_dns=True,
            offline_mode=True
        )
        
        assert isinstance(domain_info, DomainInfo)
        assert domain_info.domain_name == 'example.com'
        # In offline mode, should skip external calls
        assert domain_info.error is None or "offline" in domain_info.error.lower()
    
    def test_scan_domain_invalid_domain(self, domain_scanner, mock_session):
        """Test scanning invalid domain"""
        domain_info = domain_scanner.scan_domain(
            'invalid..domain', 
            mock_session, 
            get_whois=True, 
            get_dns=True
        )
        
        assert isinstance(domain_info, DomainInfo)
        assert domain_info.domain_name == 'invalid..domain'
        # Should handle invalid domain gracefully
        assert domain_info.is_valid == False or domain_info.error is not None
    
    def test_scan_domain_ignored_domain(self, domain_scanner, mock_session):
        """Test scanning ignored domain"""
        # Mock ignore list check
        def mock_is_ignored(session, domain):
            return (True, "Test ignore reason")
        
        with patch('infra_mgmt.utils.ignore_list.IgnoreListUtil.is_domain_ignored', side_effect=mock_is_ignored):
            domain_info = domain_scanner.scan_domain(
                'ignored.com', 
                mock_session, 
                get_whois=True, 
                get_dns=True
            )
        
        assert isinstance(domain_info, DomainInfo)
        assert domain_info.domain_name == 'ignored.com'
        # Should skip WHOIS for ignored domains
        assert domain_info.registrar is None
    
    def test_domain_info_to_dict(self, sample_domain_info):
        """Test DomainInfo to_dict conversion"""
        domain_dict = sample_domain_info.to_dict()
        
        assert domain_dict['domain_name'] == 'example.com'
        assert domain_dict['registrar'] == 'Test Registrar'
        assert domain_dict['is_valid'] == True
        assert domain_dict['domain_type'] == 'external'
        assert isinstance(domain_dict['registration_date'], str)
        assert isinstance(domain_dict['expiration_date'], str)
    
    def test_domain_info_serialization(self, sample_domain_info):
        """Test DomainInfo serialization with complex data"""
        # Add some complex data
        sample_domain_info.dns_records = [
            {'type': 'A', 'value': '1.2.3.4'},
            {'type': 'MX', 'value': 'mail.example.com'}
        ]
        sample_domain_info.related_domains = {'related1.com', 'related2.com'}
        
        domain_dict = sample_domain_info.to_dict()
        
        assert len(domain_dict['dns_records']) == 2
        assert len(domain_dict['related_domains']) == 2
        assert isinstance(domain_dict['related_domains'], list)
    
    def test_cache_integration(self, domain_scanner, mock_session):
        """Test cache integration with domain scanning"""
        # First scan should populate cache
        domain_info1 = domain_scanner.scan_domain(
            'cached.com', 
            mock_session, 
            get_whois=True, 
            get_dns=False
        )
        
        # Second scan should use cache
        domain_info2 = domain_scanner.scan_domain(
            'cached.com', 
            mock_session, 
            get_whois=True, 
            get_dns=False
        )
        
        # Should have same data
        assert domain_info1.domain_name == domain_info2.domain_name
        assert domain_info1.registrar == domain_info2.registrar
    
    def test_error_handling(self, domain_scanner, mock_session):
        """Test error handling in domain scanning"""
        # Test with various error conditions
        test_cases = [
            "",  # Empty domain
            "  ",  # Whitespace only
            "a" * 300,  # Too long
        ]
<<<<<<< HEAD
        
        for test_domain in test_cases:
            domain_info = domain_scanner.scan_domain(
                test_domain, 
                mock_session, 
                get_whois=True, 
                get_dns=True
            )
            
            assert isinstance(domain_info, DomainInfo)
            # Should handle errors gracefully
            assert domain_info.error is not None or domain_info.is_valid == False

# Test network isolation effectiveness
class TestNetworkIsolation:
    """Test that network isolation is working correctly"""
    
    def test_no_real_whois_calls(self, domain_scanner, mock_session):
        """Verify no real WHOIS calls are made"""
        # Even with a real domain, should not make real calls
        domain_info = domain_scanner.scan_domain(
            'google.com', 
            mock_session, 
            get_whois=True, 
            get_dns=False
        )
        
        assert isinstance(domain_info, DomainInfo)
        # Should have mock data, not real data
        assert domain_info.registrar == "Test Registrar Ltd"
    
    def test_scan_performance_with_mocks(self, domain_scanner, mock_session):
        """Test that scanning completes quickly with all external calls mocked"""
        import time
        
        # Mock all external calls to ensure consistent timing
        with patch('infra_mgmt.scanner.domain_scanner.socket.gethostbyname') as mock_gethostbyname, \
             patch('infra_mgmt.scanner.domain_scanner.dns.resolver.resolve') as mock_resolve, \
             patch('infra_mgmt.scanner.domain_scanner.whois.whois') as mock_whois:
            
            mock_gethostbyname.return_value = "93.184.216.34"
            
            # Mock DNS resolver to return quickly
            mock_a_record = MagicMock()
            mock_a_record.address = "93.184.216.34"
            mock_resolve.return_value = [mock_a_record]
            
            # Mock WHOIS to avoid network calls
            mock_whois_result = MagicMock()
            mock_whois_result.registrar = "Test Registrar"
            mock_whois.return_value = mock_whois_result
            
            start_time = time.time()
            result = domain_scanner.scan_domain("example.com", mock_session)
            end_time = time.time()
            
            # Should complete quickly (less than 5 seconds with all mocks)
            assert end_time - start_time < 5.0
            assert result is not None 
=======
        
        for test_domain in test_cases:
            domain_info = domain_scanner.scan_domain(
                test_domain, 
                mock_session, 
                get_whois=True, 
                get_dns=True
            )
            
            assert isinstance(domain_info, DomainInfo)
            # Should handle errors gracefully
            assert domain_info.error is not None or domain_info.is_valid == False

# Test network isolation effectiveness
class TestNetworkIsolation:
    """Test that network isolation is working correctly"""
    
    def test_no_real_whois_calls(self, domain_scanner, mock_session):
        """Verify no real WHOIS calls are made"""
        # Even with a real domain, should not make real calls
        domain_info = domain_scanner.scan_domain(
            'google.com', 
            mock_session, 
            get_whois=True, 
            get_dns=False
        )
        
        assert isinstance(domain_info, DomainInfo)
        # Should have mock data, not real data
        assert domain_info.registrar == "Test Registrar Ltd"
    
    def test_no_real_dns_calls(self, domain_scanner, mock_session):
        """Verify no real DNS calls are made"""
        # Even with a real domain, should not make real calls
        domain_info = domain_scanner.scan_domain(
            'google.com', 
            mock_session, 
            get_whois=False, 
            get_dns=True
        )
        
        assert isinstance(domain_info, DomainInfo)
        # Should have mock DNS data
        assert len(domain_info.dns_records) >= 0
        
    def test_consistent_mock_data(self, domain_scanner, mock_session):
        """Verify mock data is consistent across calls"""
        domain_info1 = domain_scanner.scan_domain('test1.com', mock_session)
        domain_info2 = domain_scanner.scan_domain('test2.com', mock_session)
        
        # Mock registrar should be consistent
        assert domain_info1.registrar == domain_info2.registrar
        assert domain_info1.registrar == "Test Registrar Ltd" 
>>>>>>> f52d5358
<|MERGE_RESOLUTION|>--- conflicted
+++ resolved
@@ -278,7 +278,6 @@
             "  ",  # Whitespace only
             "a" * 300,  # Too long
         ]
-<<<<<<< HEAD
         
         for test_domain in test_cases:
             domain_info = domain_scanner.scan_domain(
@@ -310,66 +309,6 @@
         # Should have mock data, not real data
         assert domain_info.registrar == "Test Registrar Ltd"
     
-    def test_scan_performance_with_mocks(self, domain_scanner, mock_session):
-        """Test that scanning completes quickly with all external calls mocked"""
-        import time
-        
-        # Mock all external calls to ensure consistent timing
-        with patch('infra_mgmt.scanner.domain_scanner.socket.gethostbyname') as mock_gethostbyname, \
-             patch('infra_mgmt.scanner.domain_scanner.dns.resolver.resolve') as mock_resolve, \
-             patch('infra_mgmt.scanner.domain_scanner.whois.whois') as mock_whois:
-            
-            mock_gethostbyname.return_value = "93.184.216.34"
-            
-            # Mock DNS resolver to return quickly
-            mock_a_record = MagicMock()
-            mock_a_record.address = "93.184.216.34"
-            mock_resolve.return_value = [mock_a_record]
-            
-            # Mock WHOIS to avoid network calls
-            mock_whois_result = MagicMock()
-            mock_whois_result.registrar = "Test Registrar"
-            mock_whois.return_value = mock_whois_result
-            
-            start_time = time.time()
-            result = domain_scanner.scan_domain("example.com", mock_session)
-            end_time = time.time()
-            
-            # Should complete quickly (less than 5 seconds with all mocks)
-            assert end_time - start_time < 5.0
-            assert result is not None 
-=======
-        
-        for test_domain in test_cases:
-            domain_info = domain_scanner.scan_domain(
-                test_domain, 
-                mock_session, 
-                get_whois=True, 
-                get_dns=True
-            )
-            
-            assert isinstance(domain_info, DomainInfo)
-            # Should handle errors gracefully
-            assert domain_info.error is not None or domain_info.is_valid == False
-
-# Test network isolation effectiveness
-class TestNetworkIsolation:
-    """Test that network isolation is working correctly"""
-    
-    def test_no_real_whois_calls(self, domain_scanner, mock_session):
-        """Verify no real WHOIS calls are made"""
-        # Even with a real domain, should not make real calls
-        domain_info = domain_scanner.scan_domain(
-            'google.com', 
-            mock_session, 
-            get_whois=True, 
-            get_dns=False
-        )
-        
-        assert isinstance(domain_info, DomainInfo)
-        # Should have mock data, not real data
-        assert domain_info.registrar == "Test Registrar Ltd"
-    
     def test_no_real_dns_calls(self, domain_scanner, mock_session):
         """Verify no real DNS calls are made"""
         # Even with a real domain, should not make real calls
@@ -391,5 +330,4 @@
         
         # Mock registrar should be consistent
         assert domain_info1.registrar == domain_info2.registrar
-        assert domain_info1.registrar == "Test Registrar Ltd" 
->>>>>>> f52d5358
+        assert domain_info1.registrar == "Test Registrar Ltd" 